--- conflicted
+++ resolved
@@ -427,31 +427,6 @@
 							Type:     schema.TypeString,
 							Computed: true,
 						},
-<<<<<<< HEAD
-						"ipv4_prefixes": {
-							Type:     schema.TypeSet,
-							Computed: true,
-							Elem:     &schema.Schema{Type: schema.TypeString},
-						},
-						"ipv4_prefix_count": {
-							Type:     schema.TypeInt,
-							Computed: true,
-						},
-						"ipv6_prefixes": {
-							Type:     schema.TypeSet,
-							Computed: true,
-							Elem:     &schema.Schema{Type: schema.TypeString},
-						},
-						"ipv6_prefix_count": {
-							Type:     schema.TypeInt,
-							Computed: true,
-						},
-						"interface_type": {
-							Type:     schema.TypeString,
-							Computed: true,
-						},
-=======
->>>>>>> be4b7063
 					},
 				},
 			},
