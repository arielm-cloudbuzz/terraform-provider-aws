package apigateway_test

import (
	"context"
	"fmt"
	"os"
	"regexp"
	"testing"

	"github.com/aws/aws-sdk-go/aws/arn"
	"github.com/aws/aws-sdk-go/aws/endpoints"
	"github.com/aws/aws-sdk-go/service/apigateway"
	sdkacctest "github.com/hashicorp/terraform-plugin-sdk/v2/helper/acctest"
	"github.com/hashicorp/terraform-plugin-sdk/v2/helper/resource"
	"github.com/hashicorp/terraform-plugin-sdk/v2/terraform"
	"github.com/hashicorp/terraform-provider-aws/internal/acctest"
	"github.com/hashicorp/terraform-provider-aws/internal/conns"
	tfapigateway "github.com/hashicorp/terraform-provider-aws/internal/service/apigateway"
	"github.com/hashicorp/terraform-provider-aws/internal/tfresource"
)

func TestAccAPIGatewayDomainName_certificateARN(t *testing.T) {
	ctx := acctest.Context(t)
	rootDomain := acctest.ACMCertificateDomainFromEnv(t)
	domain := acctest.ACMCertificateRandomSubDomain(rootDomain)
	var domainName apigateway.DomainName
	acmCertificateResourceName := "aws_acm_certificate.test"
	resourceName := "aws_api_gateway_domain_name.test"

	resource.ParallelTest(t, resource.TestCase{
<<<<<<< HEAD
		PreCheck:                 func() { acctest.PreCheck(ctx, t); testAccPreCheckEdgeDomainName(ctx, t) },
=======
		PreCheck:                 func() { acctest.PreCheck(t); acctest.PreCheckRegion(t, endpoints.UsEast1RegionID) },
>>>>>>> 66884a86
		ErrorCheck:               acctest.ErrorCheck(t, apigateway.EndpointsID),
		ProtoV5ProviderFactories: acctest.ProtoV5ProviderFactories,
		CheckDestroy:             testAccCheckDomainNameDestroy(ctx),
		Steps: []resource.TestStep{
			{
				Config: testAccDomainNameConfig_certificateARN(rootDomain, domain),
				Check: resource.ComposeTestCheckFunc(
					testAccCheckDomainNameExists(ctx, resourceName, &domainName),
					testAccCheckResourceAttrRegionalARNEdgeDomainName(resourceName, "arn", "apigateway", domain),
					resource.TestCheckResourceAttrPair(resourceName, "certificate_arn", acmCertificateResourceName, "arn"),
					resource.TestMatchResourceAttr(resourceName, "cloudfront_domain_name", regexp.MustCompile(`[a-z0-9]+.cloudfront.net`)),
					resource.TestCheckResourceAttr(resourceName, "cloudfront_zone_id", "Z2FDTNDATAQYW2"),
					resource.TestCheckResourceAttrPair(resourceName, "domain_name", acmCertificateResourceName, "domain_name"),
				),
			},
			{
				ResourceName:      resourceName,
				ImportState:       true,
				ImportStateVerify: true,
			},
		},
	})
}

func TestAccAPIGatewayDomainName_certificateName(t *testing.T) {
	ctx := acctest.Context(t)
	certificateBody := os.Getenv("AWS_API_GATEWAY_DOMAIN_NAME_CERTIFICATE_BODY")
	if certificateBody == "" {
		t.Skip(
			"Environment variable AWS_API_GATEWAY_DOMAIN_NAME_CERTIFICATE_BODY is not set. " +
				"This environment variable must be set to any non-empty value " +
				"with a publicly trusted certificate body to enable the test.")
	}

	certificateChain := os.Getenv("AWS_API_GATEWAY_DOMAIN_NAME_CERTIFICATE_CHAIN")
	if certificateChain == "" {
		t.Skip(
			"Environment variable AWS_API_GATEWAY_DOMAIN_NAME_CERTIFICATE_CHAIN is not set. " +
				"This environment variable must be set to any non-empty value " +
				"with a chain certificate acceptable for the certificate to enable the test.")
	}

	certificatePrivateKey := os.Getenv("AWS_API_GATEWAY_DOMAIN_NAME_CERTIFICATE_PRIVATE_KEY")
	if certificatePrivateKey == "" {
		t.Skip(
			"Environment variable AWS_API_GATEWAY_DOMAIN_NAME_CERTIFICATE_PRIVATE_KEY is not set. " +
				"This environment variable must be set to any non-empty value " +
				"with a private key of a publicly trusted certificate to enable the test.")
	}

	domainName := os.Getenv("AWS_API_GATEWAY_DOMAIN_NAME_DOMAIN_NAME")
	if domainName == "" {
		t.Skip(
			"Environment variable AWS_API_GATEWAY_DOMAIN_NAME_DOMAIN_NAME is not set. " +
				"This environment variable must be set to any non-empty value " +
				"with a domain name acceptable for the certificate to enable the test.")
	}
	var conf apigateway.DomainName
	resourceName := "aws_api_gateway_domain_name.test"

	resource.ParallelTest(t, resource.TestCase{
		PreCheck:                 func() { acctest.PreCheck(ctx, t) },
		ErrorCheck:               acctest.ErrorCheck(t, apigateway.EndpointsID),
		ProtoV5ProviderFactories: acctest.ProtoV5ProviderFactories,
		CheckDestroy:             testAccCheckDomainNameDestroy(ctx),
		Steps: []resource.TestStep{
			{
				Config: testAccDomainNameConfig_certificate(domainName, certificatePrivateKey, certificateBody, certificateChain),
				Check: resource.ComposeTestCheckFunc(
					testAccCheckDomainNameExists(ctx, resourceName, &conf),
					acctest.MatchResourceAttrRegionalARNNoAccount(resourceName, "arn", "apigateway", regexp.MustCompile(`/domainnames/+.`)),
					resource.TestCheckResourceAttr(resourceName, "certificate_name", "tf-acc-apigateway-domain-name"),
					resource.TestCheckResourceAttrSet(resourceName, "cloudfront_domain_name"),
					resource.TestCheckResourceAttr(resourceName, "cloudfront_zone_id", "Z2FDTNDATAQYW2"),
					resource.TestCheckResourceAttr(resourceName, "domain_name", domainName),
					resource.TestCheckResourceAttrSet(resourceName, "certificate_upload_date"),
				),
			},
			{
				ResourceName:            resourceName,
				ImportState:             true,
				ImportStateVerify:       true,
				ImportStateVerifyIgnore: []string{"certificate_body", "certificate_chain", "certificate_private_key"},
			},
		},
	})
}

func TestAccAPIGatewayDomainName_regionalCertificateARN(t *testing.T) {
	ctx := acctest.Context(t)
	var domainName apigateway.DomainName
	resourceName := "aws_api_gateway_domain_name.test"
	rName := acctest.RandomSubdomain()
	key := acctest.TLSRSAPrivateKeyPEM(t, 2048)
	certificate := acctest.TLSRSAX509SelfSignedCertificatePEM(t, key, rName)

	resource.ParallelTest(t, resource.TestCase{
		PreCheck:                 func() { acctest.PreCheck(ctx, t) },
		ErrorCheck:               acctest.ErrorCheck(t, apigateway.EndpointsID),
		ProtoV5ProviderFactories: acctest.ProtoV5ProviderFactories,
		CheckDestroy:             testAccCheckDomainNameDestroy(ctx),
		Steps: []resource.TestStep{
			{
				Config: testAccDomainNameConfig_regionalCertificateARN(rName, key, certificate),
				Check: resource.ComposeTestCheckFunc(
					testAccCheckDomainNameExists(ctx, resourceName, &domainName),
					testAccCheckResourceAttrRegionalARNRegionalDomainName(resourceName, "arn", "apigateway", rName),
					resource.TestCheckResourceAttr(resourceName, "domain_name", rName),
					acctest.MatchResourceAttrRegionalHostname(resourceName, "regional_domain_name", "execute-api", regexp.MustCompile(`d-[a-z0-9]+`)),
					resource.TestMatchResourceAttr(resourceName, "regional_zone_id", regexp.MustCompile(`^Z`)),
				),
			},
		},
	})
}

func TestAccAPIGatewayDomainName_regionalCertificateName(t *testing.T) {
	ctx := acctest.Context(t)
	// For now, use an environment variable to limit running this test
	// BadRequestException: Uploading certificates is not supported for REGIONAL.
	// See Remarks section of https://docs.aws.amazon.com/apigateway/api-reference/link-relation/domainname-create/
	// which suggests this configuration should be possible somewhere, e.g. AWS China?
	regionalCertificateArn := os.Getenv("AWS_API_GATEWAY_DOMAIN_NAME_REGIONAL_CERTIFICATE_NAME_ENABLED")
	if regionalCertificateArn == "" {
		t.Skip(
			"Environment variable AWS_API_GATEWAY_DOMAIN_NAME_REGIONAL_CERTIFICATE_NAME_ENABLED is not set. " +
				"This environment variable must be set to any non-empty value " +
				"in a region where uploading REGIONAL certificates is allowed " +
				"to enable the test.")
	}
	var domainName apigateway.DomainName
	resourceName := "aws_api_gateway_domain_name.test"
	domain := acctest.RandomDomainName()
	domainWildcard := fmt.Sprintf("*.%s", domain)
	rName := fmt.Sprintf("%s.%s", sdkacctest.RandString(8), domain)
	caKey := acctest.TLSRSAPrivateKeyPEM(t, 2048)
	caCertificate := acctest.TLSRSAX509SelfSignedCACertificatePEM(t, caKey)
	key := acctest.TLSRSAPrivateKeyPEM(t, 2048)
	certificate := acctest.TLSRSAX509LocallySignedCertificatePEM(t, caKey, caCertificate, key, domainWildcard)

	resource.ParallelTest(t, resource.TestCase{
		PreCheck:                 func() { acctest.PreCheck(ctx, t) },
		ErrorCheck:               acctest.ErrorCheck(t, apigateway.EndpointsID),
		ProtoV5ProviderFactories: acctest.ProtoV5ProviderFactories,
		CheckDestroy:             testAccCheckDomainNameDestroy(ctx),
		Steps: []resource.TestStep{
			{
				Config: testAccDomainNameConfig_regionalCertificate(rName, key, certificate, caCertificate),
				Check: resource.ComposeTestCheckFunc(
					testAccCheckDomainNameExists(ctx, resourceName, &domainName),
					testAccCheckResourceAttrRegionalARNRegionalDomainName(resourceName, "arn", "apigateway", rName),
					resource.TestCheckResourceAttr(resourceName, "certificate_body", certificate),
					resource.TestCheckResourceAttr(resourceName, "certificate_chain", caCertificate),
					resource.TestCheckResourceAttr(resourceName, "certificate_name", "tf-acc-apigateway-domain-name"),
					resource.TestCheckResourceAttr(resourceName, "certificate_private_key", key),
					resource.TestCheckResourceAttrSet(resourceName, "certificate_upload_date"),
					resource.TestCheckResourceAttr(resourceName, "domain_name", rName),
					acctest.MatchResourceAttrRegionalHostname(resourceName, "regional_domain_name", "execute-api", regexp.MustCompile(`d-[a-z0-9]+`)),
					resource.TestMatchResourceAttr(resourceName, "regional_zone_id", regexp.MustCompile(`^Z`)),
				),
			},
		},
	})
}

func TestAccAPIGatewayDomainName_securityPolicy(t *testing.T) {
	ctx := acctest.Context(t)
	var domainName apigateway.DomainName
	resourceName := "aws_api_gateway_domain_name.test"
	rName := acctest.RandomSubdomain()
	key := acctest.TLSRSAPrivateKeyPEM(t, 2048)
	certificate := acctest.TLSRSAX509SelfSignedCertificatePEM(t, key, rName)

	resource.ParallelTest(t, resource.TestCase{
		PreCheck:                 func() { acctest.PreCheck(ctx, t) },
		ErrorCheck:               acctest.ErrorCheck(t, apigateway.EndpointsID),
		ProtoV5ProviderFactories: acctest.ProtoV5ProviderFactories,
		CheckDestroy:             testAccCheckDomainNameDestroy(ctx),
		Steps: []resource.TestStep{
			{
				Config: testAccDomainNameConfig_securityPolicy(rName, key, certificate, apigateway.SecurityPolicyTls12),
				Check: resource.ComposeTestCheckFunc(
					testAccCheckDomainNameExists(ctx, resourceName, &domainName),
					resource.TestCheckResourceAttr(resourceName, "security_policy", apigateway.SecurityPolicyTls12),
				),
			},
			{
				ResourceName:      resourceName,
				ImportState:       true,
				ImportStateVerify: true,
			},
		},
	})
}

func TestAccAPIGatewayDomainName_tags(t *testing.T) {
	ctx := acctest.Context(t)
	var domainName apigateway.DomainName
	resourceName := "aws_api_gateway_domain_name.test"
	rName := acctest.RandomSubdomain()
	key := acctest.TLSRSAPrivateKeyPEM(t, 2048)
	certificate := acctest.TLSRSAX509SelfSignedCertificatePEM(t, key, rName)

	resource.ParallelTest(t, resource.TestCase{
		PreCheck:                 func() { acctest.PreCheck(ctx, t) },
		ErrorCheck:               acctest.ErrorCheck(t, apigateway.EndpointsID),
		ProtoV5ProviderFactories: acctest.ProtoV5ProviderFactories,
		CheckDestroy:             testAccCheckDomainNameDestroy(ctx),
		Steps: []resource.TestStep{
			{
				Config: testAccDomainNameConfig_tags1(rName, key, certificate, "key1", "value1"),
				Check: resource.ComposeTestCheckFunc(
					testAccCheckDomainNameExists(ctx, resourceName, &domainName),
					resource.TestCheckResourceAttr(resourceName, "tags.%", "1"),
					resource.TestCheckResourceAttr(resourceName, "tags.key1", "value1"),
				),
			},
			{
				Config: testAccDomainNameConfig_tags2(rName, key, certificate, "key1", "value1updated", "key2", "value2"),
				Check: resource.ComposeTestCheckFunc(
					testAccCheckDomainNameExists(ctx, resourceName, &domainName),
					resource.TestCheckResourceAttr(resourceName, "tags.%", "2"),
					resource.TestCheckResourceAttr(resourceName, "tags.key1", "value1updated"),
					resource.TestCheckResourceAttr(resourceName, "tags.key2", "value2"),
				),
			},
			{
				Config: testAccDomainNameConfig_tags1(rName, key, certificate, "key2", "value2"),
				Check: resource.ComposeTestCheckFunc(
					testAccCheckDomainNameExists(ctx, resourceName, &domainName),
					resource.TestCheckResourceAttr(resourceName, "tags.%", "1"),
					resource.TestCheckResourceAttr(resourceName, "tags.key2", "value2"),
				),
			},
			{
				ResourceName:      resourceName,
				ImportState:       true,
				ImportStateVerify: true,
			},
		},
	})
}

func TestAccAPIGatewayDomainName_disappears(t *testing.T) {
	ctx := acctest.Context(t)
	var domainName apigateway.DomainName
	resourceName := "aws_api_gateway_domain_name.test"
	rName := acctest.RandomSubdomain()
	key := acctest.TLSRSAPrivateKeyPEM(t, 2048)
	certificate := acctest.TLSRSAX509SelfSignedCertificatePEM(t, key, rName)

	resource.ParallelTest(t, resource.TestCase{
		PreCheck:                 func() { acctest.PreCheck(ctx, t) },
		ErrorCheck:               acctest.ErrorCheck(t, apigateway.EndpointsID),
		ProtoV5ProviderFactories: acctest.ProtoV5ProviderFactories,
		CheckDestroy:             testAccCheckDomainNameDestroy(ctx),
		Steps: []resource.TestStep{
			{
				Config: testAccDomainNameConfig_regionalCertificateARN(rName, key, certificate),
				Check: resource.ComposeTestCheckFunc(
					testAccCheckDomainNameExists(ctx, resourceName, &domainName),
					acctest.CheckResourceDisappears(ctx, acctest.Provider, tfapigateway.ResourceDomainName(), resourceName),
				),
				ExpectNonEmptyPlan: true,
			},
		},
	})
}

func TestAccAPIGatewayDomainName_MutualTLSAuthentication_basic(t *testing.T) {
	ctx := acctest.Context(t)
	rootDomain := acctest.ACMCertificateDomainFromEnv(t)
	domain := fmt.Sprintf("%s.%s", acctest.RandomSubdomain(), rootDomain)
	var v apigateway.DomainName
	resourceName := "aws_api_gateway_domain_name.test"
	acmCertificateResourceName := "aws_acm_certificate.test"
	s3ObjectResourceName := "aws_s3_object.test"
	rName := sdkacctest.RandomWithPrefix(acctest.ResourcePrefix)

	resource.ParallelTest(t, resource.TestCase{
		PreCheck:                 func() { acctest.PreCheck(ctx, t) },
		ErrorCheck:               acctest.ErrorCheck(t, apigateway.EndpointsID),
		ProtoV5ProviderFactories: acctest.ProtoV5ProviderFactories,
		CheckDestroy:             testAccCheckDomainNameDestroy(ctx),
		Steps: []resource.TestStep{
			{
				Config: testAccDomainNameConfig_mutualTLSAuthentication(rName, rootDomain, domain),
				Check: resource.ComposeTestCheckFunc(
					testAccCheckDomainNameExists(ctx, resourceName, &v),
					acctest.MatchResourceAttrRegionalARNNoAccount(resourceName, "arn", "apigateway", regexp.MustCompile(`/domainnames/+.`)),
					resource.TestCheckResourceAttrPair(resourceName, "domain_name", acmCertificateResourceName, "domain_name"),
					resource.TestCheckResourceAttr(resourceName, "mutual_tls_authentication.#", "1"),
					resource.TestCheckResourceAttr(resourceName, "mutual_tls_authentication.0.truststore_uri", fmt.Sprintf("s3://%s/%s", rName, rName)),
					resource.TestCheckResourceAttrPair(resourceName, "mutual_tls_authentication.0.truststore_version", s3ObjectResourceName, "version_id"),
				),
			},
			{
				ResourceName:      resourceName,
				ImportState:       true,
				ImportStateVerify: true,
			},
			// Test disabling mutual TLS authentication.
			{
				Config: testAccDomainNameConfig_mutualTLSAuthenticationMissing(rootDomain, domain),
				Check: resource.ComposeTestCheckFunc(
					testAccCheckDomainNameExists(ctx, resourceName, &v),
					resource.TestCheckResourceAttrPair(resourceName, "domain_name", acmCertificateResourceName, "domain_name"),
					resource.TestCheckResourceAttr(resourceName, "mutual_tls_authentication.#", "0"),
				),
			},
		},
	})
}

func TestAccAPIGatewayDomainName_MutualTLSAuthentication_ownership(t *testing.T) {
	ctx := acctest.Context(t)
	rootDomain := acctest.ACMCertificateDomainFromEnv(t)
	domain := fmt.Sprintf("%s.%s", acctest.RandomSubdomain(), rootDomain)
	key := acctest.TLSRSAPrivateKeyPEM(t, 2048)
	certificate := acctest.TLSRSAX509SelfSignedCertificatePEM(t, key, domain)
	var v apigateway.DomainName
	resourceName := "aws_api_gateway_domain_name.test"
	publicAcmCertificateResourceName := "aws_acm_certificate.test"
	s3ObjectResourceName := "aws_s3_object.test"
	rName := sdkacctest.RandomWithPrefix(acctest.ResourcePrefix)

	resource.ParallelTest(t, resource.TestCase{
		PreCheck:                 func() { acctest.PreCheck(ctx, t) },
		ErrorCheck:               acctest.ErrorCheck(t, apigateway.EndpointsID),
		ProtoV5ProviderFactories: acctest.ProtoV5ProviderFactories,
		CheckDestroy:             testAccCheckDomainNameDestroy(ctx),
		Steps: []resource.TestStep{
			{
				Config: testAccDomainNameConfig_mutualTLSOwnership(rName, rootDomain, domain, certificate, key),
				Check: resource.ComposeTestCheckFunc(
					testAccCheckDomainNameExists(ctx, resourceName, &v),
					acctest.MatchResourceAttrRegionalARNNoAccount(resourceName, "arn", "apigateway", regexp.MustCompile(`/domainnames/+.`)),
					resource.TestCheckResourceAttrPair(resourceName, "domain_name", publicAcmCertificateResourceName, "domain_name"),
					resource.TestCheckResourceAttrPair(resourceName, "ownership_verification_certificate_arn", publicAcmCertificateResourceName, "arn"),
					resource.TestCheckResourceAttr(resourceName, "mutual_tls_authentication.#", "1"),
					resource.TestCheckResourceAttr(resourceName, "mutual_tls_authentication.0.truststore_uri", fmt.Sprintf("s3://%s/%s", rName, rName)),
					resource.TestCheckResourceAttrPair(resourceName, "mutual_tls_authentication.0.truststore_version", s3ObjectResourceName, "version_id"),
				),
			},
			{
				ResourceName:      resourceName,
				ImportState:       true,
				ImportStateVerify: true,
			},
		},
	})
}

func testAccCheckDomainNameExists(ctx context.Context, n string, v *apigateway.DomainName) resource.TestCheckFunc {
	return func(s *terraform.State) error {
		rs, ok := s.RootModule().Resources[n]
		if !ok {
			return fmt.Errorf("Not found: %s", n)
		}

		if rs.Primary.ID == "" {
			return fmt.Errorf("No API Gateway Domain Name ID is set")
		}

		conn := acctest.Provider.Meta().(*conns.AWSClient).APIGatewayConn()

		output, err := tfapigateway.FindDomainName(ctx, conn, rs.Primary.ID)

		if err != nil {
			return err
		}

		*v = *output

		return nil
	}
}

func testAccCheckDomainNameDestroy(ctx context.Context) resource.TestCheckFunc {
	return func(s *terraform.State) error {
		conn := acctest.Provider.Meta().(*conns.AWSClient).APIGatewayConn()

		for _, rs := range s.RootModule().Resources {
			if rs.Type != "aws_api_gateway_domain_name" {
				continue
			}

			_, err := tfapigateway.FindDomainName(ctx, conn, rs.Primary.ID)

			if tfresource.NotFound(err) {
				continue
			}

			if err != nil {
				return err
			}

			return fmt.Errorf("API Gateway Domain Name %s still exists", rs.Primary.ID)
		}

		return nil
	}
}

// testAccCheckResourceAttrRegionalARNEdgeDomainName ensures the Terraform state exactly matches the expected API Gateway Edge Domain Name format.
func testAccCheckResourceAttrRegionalARNEdgeDomainName(resourceName, attributeName, arnService string, domain string) resource.TestCheckFunc {
	return func(s *terraform.State) error {
		attributeValue := arn.ARN{
			Partition: acctest.Partition(),
			Region:    acctest.Region(),
			Resource:  fmt.Sprintf("/domainnames/%s", domain),
			Service:   arnService,
		}.String()

		return resource.TestCheckResourceAttr(resourceName, attributeName, attributeValue)(s)
	}
}

// testAccCheckResourceAttrRegionalARNRegionalDomainName ensures the Terraform state exactly matches the expected API Gateway Regional Domain Name format.
func testAccCheckResourceAttrRegionalARNRegionalDomainName(resourceName, attributeName, arnService string, domain string) resource.TestCheckFunc {
	return func(s *terraform.State) error {
		attributeValue := arn.ARN{
			Partition: acctest.Partition(),
			Region:    acctest.Region(),
			Resource:  fmt.Sprintf("/domainnames/%s", domain),
			Service:   arnService,
		}.String()

		return resource.TestCheckResourceAttr(resourceName, attributeName, attributeValue)(s)
	}
}

func testAccDomainNameConfig_basePublicCert(rootDomain, domain string) string {
	return fmt.Sprintf(`
data "aws_route53_zone" "test" {
  name         = %[1]q
  private_zone = false
}

resource "aws_acm_certificate" "test" {
  domain_name       = %[2]q
  validation_method = "DNS"
}

resource "aws_route53_record" "test" {
  allow_overwrite = true
  name            = tolist(aws_acm_certificate.test.domain_validation_options)[0].resource_record_name
  records         = [tolist(aws_acm_certificate.test.domain_validation_options)[0].resource_record_value]
  ttl             = 60
  type            = tolist(aws_acm_certificate.test.domain_validation_options)[0].resource_record_type
  zone_id         = data.aws_route53_zone.test.zone_id
}

resource "aws_acm_certificate_validation" "test" {
  certificate_arn         = aws_acm_certificate.test.arn
  validation_record_fqdns = [aws_route53_record.test.fqdn]
}
`, rootDomain, domain)
}

func testAccDomainNameConfig_certificateARN(rootDomain string, domain string) string {
	return acctest.ConfigCompose(testAccDomainNameConfig_basePublicCert(rootDomain, domain), `
resource "aws_api_gateway_domain_name" "test" {
  domain_name     = aws_acm_certificate.test.domain_name
  certificate_arn = aws_acm_certificate_validation.test.certificate_arn

  endpoint_configuration {
    types = ["EDGE"]
  }
}
`)
}

func testAccDomainNameConfig_certificate(domainName, key, certificate, chainCertificate string) string {
	return fmt.Sprintf(`
resource "aws_api_gateway_domain_name" "test" {
  domain_name             = %[1]q
  certificate_body        = "%[2]s"
  certificate_chain       = "%[3]s"
  certificate_name        = "tf-acc-apigateway-domain-name"
  certificate_private_key = "%[4]s"
}
`, domainName, acctest.TLSPEMEscapeNewlines(certificate), acctest.TLSPEMEscapeNewlines(chainCertificate), acctest.TLSPEMEscapeNewlines(key))
}

func testAccDomainNameConfig_regionalCertificateARN(domainName, key, certificate string) string {
	return fmt.Sprintf(`
resource "aws_acm_certificate" "test" {
  certificate_body = "%[2]s"
  private_key      = "%[3]s"
}

resource "aws_api_gateway_domain_name" "test" {
  domain_name              = %[1]q
  regional_certificate_arn = aws_acm_certificate.test.arn

  endpoint_configuration {
    types = ["REGIONAL"]
  }
}
`, domainName, acctest.TLSPEMEscapeNewlines(certificate), acctest.TLSPEMEscapeNewlines(key))
}

func testAccDomainNameConfig_regionalCertificate(domainName, key, certificate, chainCertificate string) string {
	return fmt.Sprintf(`
resource "aws_api_gateway_domain_name" "test" {
  certificate_body          = "%[2]s"
  certificate_chain         = "%[3]s"
  certificate_private_key   = "%[4]s"
  domain_name               = %[1]q
  regional_certificate_name = "tf-acc-apigateway-domain-name"

  endpoint_configuration {
    types = ["REGIONAL"]
  }
}
`, domainName, acctest.TLSPEMEscapeNewlines(certificate), acctest.TLSPEMEscapeNewlines(chainCertificate), acctest.TLSPEMEscapeNewlines(key))
}

func testAccDomainNameConfig_securityPolicy(domainName, key, certificate, securityPolicy string) string {
	return fmt.Sprintf(`
resource "aws_acm_certificate" "test" {
  certificate_body = "%[2]s"
  private_key      = "%[3]s"
}

resource "aws_api_gateway_domain_name" "test" {
  domain_name              = %[1]q
  regional_certificate_arn = aws_acm_certificate.test.arn
  security_policy          = %[4]q

  endpoint_configuration {
    types = ["REGIONAL"]
  }
}
`, domainName, acctest.TLSPEMEscapeNewlines(certificate), acctest.TLSPEMEscapeNewlines(key), securityPolicy)
}

func testAccDomainNameConfig_tags1(domainName, key, certificate, tagKey1, tagValue1 string) string {
	return fmt.Sprintf(`
resource "aws_acm_certificate" "test" {
  certificate_body = "%[2]s"
  private_key      = "%[3]s"
}

resource "aws_api_gateway_domain_name" "test" {
  domain_name              = %[1]q
  regional_certificate_arn = aws_acm_certificate.test.arn

  endpoint_configuration {
    types = ["REGIONAL"]
  }

  tags = {
    %[4]q = %[5]q
  }
}
`, domainName, acctest.TLSPEMEscapeNewlines(certificate), acctest.TLSPEMEscapeNewlines(key), tagKey1, tagValue1)
}

func testAccDomainNameConfig_tags2(domainName, key, certificate, tagKey1, tagValue1, tagKey2, tagValue2 string) string {
	return fmt.Sprintf(`
resource "aws_acm_certificate" "test" {
  certificate_body = "%[2]s"
  private_key      = "%[3]s"
}

resource "aws_api_gateway_domain_name" "test" {
  domain_name              = %[1]q
  regional_certificate_arn = aws_acm_certificate.test.arn

  endpoint_configuration {
    types = ["REGIONAL"]
  }

  tags = {
    %[4]q = %[5]q
    %[6]q = %[7]q
  }
}
`, domainName, acctest.TLSPEMEscapeNewlines(certificate), acctest.TLSPEMEscapeNewlines(key), tagKey1, tagValue1, tagKey2, tagValue2)
}

func testAccDomainNameConfig_mutualTLSAuthentication(rName, rootDomain, domain string) string {
	return acctest.ConfigCompose(
		testAccDomainNameConfig_basePublicCert(rootDomain, domain),
		fmt.Sprintf(`
resource "aws_s3_bucket" "test" {
  bucket = %[1]q

  force_destroy = true
}

resource "aws_s3_bucket_versioning" "test" {
  bucket = aws_s3_bucket.test.id
  versioning_configuration {
    status = "Enabled"
  }
}

resource "aws_s3_object" "test" {
  bucket = aws_s3_bucket_versioning.test.bucket
  key    = %[1]q
  source = "test-fixtures/apigateway-domain-name-truststore-1.pem"
}

resource "aws_api_gateway_domain_name" "test" {
  domain_name              = aws_acm_certificate.test.domain_name
  regional_certificate_arn = aws_acm_certificate_validation.test.certificate_arn
  security_policy          = "TLS_1_2"

  endpoint_configuration {
    types = ["REGIONAL"]
  }

  mutual_tls_authentication {
    truststore_uri     = "s3://${aws_s3_object.test.bucket}/${aws_s3_object.test.key}"
    truststore_version = aws_s3_object.test.version_id
  }
}
`, rName))
}

func testAccDomainNameConfig_mutualTLSAuthenticationMissing(rootDomain, domain string) string {
	return acctest.ConfigCompose(
		testAccDomainNameConfig_basePublicCert(rootDomain, domain),
		`
resource "aws_api_gateway_domain_name" "test" {
  domain_name              = aws_acm_certificate.test.domain_name
  regional_certificate_arn = aws_acm_certificate_validation.test.certificate_arn
  security_policy          = "TLS_1_2"

  endpoint_configuration {
    types = ["REGIONAL"]
  }
}
`)
}

func testAccDomainNameConfig_mutualTLSOwnership(rName, rootDomain, domain, certificate, key string) string {
	return acctest.ConfigCompose(
		testAccDomainNameConfig_basePublicCert(rootDomain, domain),
		fmt.Sprintf(`
resource "aws_s3_bucket" "test" {
  bucket = %[1]q

  force_destroy = true
}

resource "aws_s3_bucket_versioning" "test" {
  bucket = aws_s3_bucket.test.id
  versioning_configuration {
    status = "Enabled"
  }
}

resource "aws_s3_object" "test" {
  bucket = aws_s3_bucket_versioning.test.bucket
  key    = %[1]q
  source = "test-fixtures/apigateway-domain-name-truststore-1.pem"
}

resource "aws_acm_certificate" "imported" {
  certificate_body = %[2]q
  private_key      = %[3]q

  tags = {
    Name = %[1]q
  }
}

resource "aws_api_gateway_domain_name" "test" {
  domain_name                            = aws_acm_certificate.test.domain_name
  regional_certificate_arn               = aws_acm_certificate.imported.arn
  security_policy                        = "TLS_1_2"
  ownership_verification_certificate_arn = aws_acm_certificate_validation.test.certificate_arn

  endpoint_configuration {
    types = ["REGIONAL"]
  }

  mutual_tls_authentication {
    truststore_uri     = "s3://${aws_s3_object.test.bucket}/${aws_s3_object.test.key}"
    truststore_version = aws_s3_object.test.version_id
  }
}
`, rName, certificate, key))
}<|MERGE_RESOLUTION|>--- conflicted
+++ resolved
@@ -28,11 +28,7 @@
 	resourceName := "aws_api_gateway_domain_name.test"
 
 	resource.ParallelTest(t, resource.TestCase{
-<<<<<<< HEAD
-		PreCheck:                 func() { acctest.PreCheck(ctx, t); testAccPreCheckEdgeDomainName(ctx, t) },
-=======
-		PreCheck:                 func() { acctest.PreCheck(t); acctest.PreCheckRegion(t, endpoints.UsEast1RegionID) },
->>>>>>> 66884a86
+		PreCheck:                 func() { acctest.PreCheck(ctx, t); acctest.PreCheckRegion(t, endpoints.UsEast1RegionID) },
 		ErrorCheck:               acctest.ErrorCheck(t, apigateway.EndpointsID),
 		ProtoV5ProviderFactories: acctest.ProtoV5ProviderFactories,
 		CheckDestroy:             testAccCheckDomainNameDestroy(ctx),
