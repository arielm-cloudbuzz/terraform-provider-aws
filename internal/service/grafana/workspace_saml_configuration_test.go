--- conflicted
+++ resolved
@@ -21,11 +21,7 @@
 	workspaceResourceName := "aws_grafana_workspace.test"
 
 	resource.Test(t, resource.TestCase{
-<<<<<<< HEAD
-		PreCheck:                 func() { acctest.PreCheck(ctx, t); acctest.PreCheckPartitionHasService(managedgrafana.EndpointsID, t) },
-=======
-		PreCheck:                 func() { acctest.PreCheck(t); acctest.PreCheckPartitionHasService(t, managedgrafana.EndpointsID) },
->>>>>>> 78d002fe
+		PreCheck:                 func() { acctest.PreCheck(ctx, t); acctest.PreCheckPartitionHasService(t, managedgrafana.EndpointsID) },
 		ErrorCheck:               acctest.ErrorCheck(t, managedgrafana.EndpointsID),
 		CheckDestroy:             nil,
 		ProtoV5ProviderFactories: acctest.ProtoV5ProviderFactories,
@@ -54,11 +50,7 @@
 	workspaceResourceName := "aws_grafana_workspace.test"
 
 	resource.Test(t, resource.TestCase{
-<<<<<<< HEAD
-		PreCheck:                 func() { acctest.PreCheck(ctx, t); acctest.PreCheckPartitionHasService(managedgrafana.EndpointsID, t) },
-=======
-		PreCheck:                 func() { acctest.PreCheck(t); acctest.PreCheckPartitionHasService(t, managedgrafana.EndpointsID) },
->>>>>>> 78d002fe
+		PreCheck:                 func() { acctest.PreCheck(ctx, t); acctest.PreCheckPartitionHasService(t, managedgrafana.EndpointsID) },
 		ErrorCheck:               acctest.ErrorCheck(t, managedgrafana.EndpointsID),
 		CheckDestroy:             nil,
 		ProtoV5ProviderFactories: acctest.ProtoV5ProviderFactories,
@@ -88,11 +80,7 @@
 	workspaceResourceName := "aws_grafana_workspace.test"
 
 	resource.Test(t, resource.TestCase{
-<<<<<<< HEAD
-		PreCheck:                 func() { acctest.PreCheck(ctx, t); acctest.PreCheckPartitionHasService(managedgrafana.EndpointsID, t) },
-=======
-		PreCheck:                 func() { acctest.PreCheck(t); acctest.PreCheckPartitionHasService(t, managedgrafana.EndpointsID) },
->>>>>>> 78d002fe
+		PreCheck:                 func() { acctest.PreCheck(ctx, t); acctest.PreCheckPartitionHasService(t, managedgrafana.EndpointsID) },
 		ErrorCheck:               acctest.ErrorCheck(t, managedgrafana.EndpointsID),
 		CheckDestroy:             nil,
 		ProtoV5ProviderFactories: acctest.ProtoV5ProviderFactories,
