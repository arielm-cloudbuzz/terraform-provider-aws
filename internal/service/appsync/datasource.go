package appsync

import (
	"context"
	"fmt"
	"log"
	"regexp"
	"strings"

	"github.com/aws/aws-sdk-go/aws"
	"github.com/aws/aws-sdk-go/service/appsync"
	"github.com/hashicorp/aws-sdk-go-base/v2/awsv1shim/v2/tfawserr"
	"github.com/hashicorp/terraform-plugin-sdk/v2/diag"
	"github.com/hashicorp/terraform-plugin-sdk/v2/helper/schema"
	"github.com/hashicorp/terraform-plugin-sdk/v2/helper/validation"
	"github.com/hashicorp/terraform-provider-aws/internal/conns"
	"github.com/hashicorp/terraform-provider-aws/internal/errs/sdkdiag"
	"github.com/hashicorp/terraform-provider-aws/internal/verify"
)

// @SDKResource("aws_appsync_datasource")
func ResourceDataSource() *schema.Resource {
	return &schema.Resource{
		CreateWithoutTimeout: resourceDataSourceCreate,
		ReadWithoutTimeout:   resourceDataSourceRead,
		UpdateWithoutTimeout: resourceDataSourceUpdate,
		DeleteWithoutTimeout: resourceDataSourceDelete,
		Importer: &schema.ResourceImporter{
			StateContext: schema.ImportStatePassthroughContext,
		},

		Schema: map[string]*schema.Schema{
			"api_id": {
				Type:     schema.TypeString,
				Required: true,
			},
			"name": {
				Type:         schema.TypeString,
				Required:     true,
				ValidateFunc: validation.StringMatch(regexp.MustCompile(`[_A-Za-z][_0-9A-Za-z]*`), "must match [_A-Za-z][_0-9A-Za-z]*"),
			},
			"type": {
				Type:         schema.TypeString,
				Required:     true,
				ValidateFunc: validation.StringInSlice(appsync.DataSourceType_Values(), true),
				StateFunc: func(v interface{}) string {
					return strings.ToUpper(v.(string))
				},
			},
			"description": {
				Type:     schema.TypeString,
				Optional: true,
			},
			"dynamodb_config": {
				Type:     schema.TypeList,
				Optional: true,
				MaxItems: 1,
				Elem: &schema.Resource{
					Schema: map[string]*schema.Schema{
						"region": {
							Type:     schema.TypeString,
							Optional: true,
							Computed: true,
						},
						"table_name": {
							Type:     schema.TypeString,
							Required: true,
						},
						"use_caller_credentials": {
							Type:     schema.TypeBool,
							Optional: true,
						},
						"versioned": {
							Type:     schema.TypeBool,
							Optional: true,
						},
						"delta_sync_config": {
							Type:     schema.TypeList,
							Optional: true,
							MaxItems: 1,
							Elem: &schema.Resource{
								Schema: map[string]*schema.Schema{
									"base_table_ttl": {
										Type:     schema.TypeInt,
										Optional: true,
									},
									"delta_sync_table_name": {
										Type:     schema.TypeString,
										Required: true,
									},
									"delta_sync_table_ttl": {
										Type:     schema.TypeInt,
										Optional: true,
									},
								},
							},
						},
					},
				},
				ConflictsWith: []string{"elasticsearch_config", "http_config", "lambda_config", "relational_database_config", "opensearchservice_config"},
			},
			"elasticsearch_config": {
				Type:     schema.TypeList,
				Optional: true,
				MaxItems: 1,
				Elem: &schema.Resource{
					Schema: map[string]*schema.Schema{
						"region": {
							Type:     schema.TypeString,
							Optional: true,
							Computed: true,
						},
						"endpoint": {
							Type:     schema.TypeString,
							Required: true,
						},
					},
				},
				ConflictsWith: []string{"dynamodb_config", "http_config", "lambda_config", "opensearchservice_config"},
			},
			"opensearchservice_config": {
				Type:     schema.TypeList,
				Optional: true,
				MaxItems: 1,
				Elem: &schema.Resource{
					Schema: map[string]*schema.Schema{
						"region": {
							Type:     schema.TypeString,
							Optional: true,
							Computed: true,
						},
						"endpoint": {
							Type:     schema.TypeString,
							Required: true,
						},
					},
				},
				ConflictsWith: []string{"dynamodb_config", "http_config", "lambda_config", "elasticsearch_config"},
			},
			"http_config": {
				Type:     schema.TypeList,
				Optional: true,
				MaxItems: 1,
				Elem: &schema.Resource{
					Schema: map[string]*schema.Schema{
						"endpoint": {
							Type:     schema.TypeString,
							Required: true,
						},
						"authorization_config": {
							Type:     schema.TypeList,
							Optional: true,
							MaxItems: 1,
							Elem: &schema.Resource{
								Schema: map[string]*schema.Schema{
									"authorization_type": {
										Type:         schema.TypeString,
										Optional:     true,
										Default:      appsync.AuthorizationTypeAwsIam,
										ValidateFunc: validation.StringInSlice(appsync.AuthorizationType_Values(), true),
									},
									"aws_iam_config": {
										Type:     schema.TypeList,
										Optional: true,
										MaxItems: 1,
										Elem: &schema.Resource{
											Schema: map[string]*schema.Schema{
												"signing_region": {
													Type:     schema.TypeString,
													Optional: true,
												},
												"signing_service_name": {
													Type:     schema.TypeString,
													Optional: true,
												},
											},
										},
									},
								},
							},
						},
					},
				},
				ConflictsWith: []string{"dynamodb_config", "elasticsearch_config", "opensearchservice_config", "lambda_config", "relational_database_config"},
			},
			"lambda_config": {
				Type:     schema.TypeList,
				Optional: true,
				MaxItems: 1,
				Elem: &schema.Resource{
					Schema: map[string]*schema.Schema{
						"function_arn": {
							Type:         schema.TypeString,
							Required:     true,
							ValidateFunc: verify.ValidARN,
						},
					},
				},
				ConflictsWith: []string{"dynamodb_config", "elasticsearch_config", "opensearchservice_config", "http_config", "relational_database_config"},
			},
			"relational_database_config": {
				Type:     schema.TypeList,
				Optional: true,
				MaxItems: 1,
				Elem: &schema.Resource{
					Schema: map[string]*schema.Schema{
						"source_type": {
							Type:         schema.TypeString,
							Optional:     true,
							Default:      appsync.RelationalDatabaseSourceTypeRdsHttpEndpoint,
							ValidateFunc: validation.StringInSlice(appsync.RelationalDatabaseSourceType_Values(), true),
						},
						"http_endpoint_config": {
							Type:     schema.TypeList,
							Optional: true,
							MaxItems: 1,
							Elem: &schema.Resource{
								Schema: map[string]*schema.Schema{
									"db_cluster_identifier": {
										Type:     schema.TypeString,
										Required: true,
									},
									"aws_secret_store_arn": {
										Type:         schema.TypeString,
										Required:     true,
										ValidateFunc: verify.ValidARN,
									},
									"database_name": {
										Type:     schema.TypeString,
										Optional: true,
									},
									"region": {
										Type:     schema.TypeString,
										Optional: true,
										Computed: true,
									},
									"schema": {
										Type:     schema.TypeString,
										Optional: true,
									},
								},
							},
						},
					},
				},
				ConflictsWith: []string{"dynamodb_config", "elasticsearch_config", "opensearchservice_config", "http_config", "lambda_config"},
			},
			"event_bridge_config": {
				Type:     schema.TypeList,
				Optional: true,
				MaxItems: 1,
				Elem: &schema.Resource{
					Schema: map[string]*schema.Schema{
						"event_bus_arn": {
							Type:         schema.TypeString,
							Required:     true,
							ValidateFunc: verify.ValidARN,
						},
					},
				},
				ConflictsWith: []string{"dynamodb_config", "elasticsearch_config", "http_config", "lambda_config", "relational_database_config"},
			},
			"service_role_arn": {
				Type:         schema.TypeString,
				Optional:     true,
				ValidateFunc: verify.ValidARN,
			},
			"arn": {
				Type:     schema.TypeString,
				Computed: true,
			},
		},
	}
}

func resourceDataSourceCreate(ctx context.Context, d *schema.ResourceData, meta interface{}) diag.Diagnostics {
	var diags diag.Diagnostics
	conn := meta.(*conns.AWSClient).AppSyncConn()
	region := meta.(*conns.AWSClient).Region

	input := &appsync.CreateDataSourceInput{
		ApiId: aws.String(d.Get("api_id").(string)),
		Name:  aws.String(d.Get("name").(string)),
		Type:  aws.String(d.Get("type").(string)),
	}

	if v, ok := d.GetOk("description"); ok {
		input.Description = aws.String(v.(string))
	}

	if v, ok := d.GetOk("dynamodb_config"); ok {
		input.DynamodbConfig = expandDynamoDBDataSourceConfig(v.([]interface{}), region)
	}

	if v, ok := d.GetOk("elasticsearch_config"); ok {
		input.ElasticsearchConfig = expandElasticsearchDataSourceConfig(v.([]interface{}), region)
	}

<<<<<<< HEAD
	if v, ok := d.GetOk("opensearchservice_config"); ok {
		input.OpenSearchServiceConfig = expandOpenSearchServiceDataSourceConfig(v.([]interface{}), region)
=======
	if v, ok := d.GetOk("event_bridge_config"); ok {
		input.EventBridgeConfig = expandEventBridgeDataSourceConfig(v.([]interface{}))
>>>>>>> 1e467816
	}

	if v, ok := d.GetOk("http_config"); ok {
		input.HttpConfig = expandHTTPDataSourceConfig(v.([]interface{}))
	}

	if v, ok := d.GetOk("lambda_config"); ok {
		input.LambdaConfig = expandLambdaDataSourceConfig(v.([]interface{}))
	}

	if v, ok := d.GetOk("service_role_arn"); ok {
		input.ServiceRoleArn = aws.String(v.(string))
	}

	if v, ok := d.GetOk("relational_database_config"); ok {
		input.RelationalDatabaseConfig = expandRelationalDatabaseDataSourceConfig(v.([]interface{}), region)
	}

	_, err := conn.CreateDataSourceWithContext(ctx, input)
	if err != nil {
		return sdkdiag.AppendErrorf(diags, "creating Appsync Datasource: %s", err)
	}

	d.SetId(d.Get("api_id").(string) + "-" + d.Get("name").(string))

	return append(diags, resourceDataSourceRead(ctx, d, meta)...)
}

func resourceDataSourceRead(ctx context.Context, d *schema.ResourceData, meta interface{}) diag.Diagnostics {
	var diags diag.Diagnostics
	conn := meta.(*conns.AWSClient).AppSyncConn()

	apiID, name, err := DecodeID(d.Id())

	if err != nil {
		return sdkdiag.AppendErrorf(diags, "reading Appsync Data Source (%s): %s", d.Id(), err)
	}

	input := &appsync.GetDataSourceInput{
		ApiId: aws.String(apiID),
		Name:  aws.String(name),
	}

	resp, err := conn.GetDataSourceWithContext(ctx, input)
	if err != nil {
		if tfawserr.ErrCodeEquals(err, appsync.ErrCodeNotFoundException) && !d.IsNewResource() {
			log.Printf("[WARN] AppSync Datasource %q not found, removing from state", d.Id())
			d.SetId("")
			return diags
		}
		return sdkdiag.AppendErrorf(diags, "reading Appsync Data Source (%s): %s", d.Id(), err)
	}

	dataSource := resp.DataSource

	d.Set("api_id", apiID)
	d.Set("arn", dataSource.DataSourceArn)
	d.Set("description", dataSource.Description)

	if err := d.Set("dynamodb_config", flattenDynamoDBDataSourceConfig(dataSource.DynamodbConfig)); err != nil {
		return sdkdiag.AppendErrorf(diags, "setting dynamodb_config: %s", err)
	}

	if err := d.Set("elasticsearch_config", flattenElasticsearchDataSourceConfig(dataSource.ElasticsearchConfig)); err != nil {
		return sdkdiag.AppendErrorf(diags, "setting elasticsearch_config: %s", err)
	}

	if err := d.Set("opensearchservice_config", flattenOpenSearchServiceDataSourceConfig(dataSource.OpenSearchServiceConfig)); err != nil {
		return sdkdiag.AppendErrorf(diags, "setting opensearchservice_config: %s", err)
	}

	if err := d.Set("http_config", flattenHTTPDataSourceConfig(dataSource.HttpConfig)); err != nil {
		return sdkdiag.AppendErrorf(diags, "setting http_config: %s", err)
	}

	if err := d.Set("lambda_config", flattenLambdaDataSourceConfig(dataSource.LambdaConfig)); err != nil {
		return sdkdiag.AppendErrorf(diags, "setting lambda_config: %s", err)
	}

	if err := d.Set("relational_database_config", flattenRelationalDatabaseDataSourceConfig(dataSource.RelationalDatabaseConfig)); err != nil {
		return sdkdiag.AppendErrorf(diags, "setting relational_database_config: %s", err)
	}

	if err := d.Set("event_bridge_config", flattenEventBridgeDataSourceConfig(dataSource.EventBridgeConfig)); err != nil {
		return sdkdiag.AppendErrorf(diags, "setting event_bridge_config: %s", err)
	}

	d.Set("name", dataSource.Name)
	d.Set("service_role_arn", dataSource.ServiceRoleArn)
	d.Set("type", dataSource.Type)

	return diags
}

func resourceDataSourceUpdate(ctx context.Context, d *schema.ResourceData, meta interface{}) diag.Diagnostics {
	var diags diag.Diagnostics
	conn := meta.(*conns.AWSClient).AppSyncConn()
	region := meta.(*conns.AWSClient).Region

	apiID, name, err := DecodeID(d.Id())

	if err != nil {
		return sdkdiag.AppendErrorf(diags, "updating Appsync Data Source (%s): %s", d.Id(), err)
	}

	input := &appsync.UpdateDataSourceInput{
		ApiId: aws.String(apiID),
		Name:  aws.String(name),
		Type:  aws.String(d.Get("type").(string)),
	}

	if v, ok := d.GetOk("description"); ok {
		input.Description = aws.String(v.(string))
	}

	if v, ok := d.GetOk("dynamodb_config"); ok {
		input.DynamodbConfig = expandDynamoDBDataSourceConfig(v.([]interface{}), region)
	}

	if v, ok := d.GetOk("elasticsearch_config"); ok {
		input.ElasticsearchConfig = expandElasticsearchDataSourceConfig(v.([]interface{}), region)
	}

	if v, ok := d.GetOk("opensearchservice_config"); ok {
		input.OpenSearchServiceConfig = expandOpenSearchServiceDataSourceConfig(v.([]interface{}), region)
	}

	if v, ok := d.GetOk("http_config"); ok {
		input.HttpConfig = expandHTTPDataSourceConfig(v.([]interface{}))
	}

	if v, ok := d.GetOk("lambda_config"); ok {
		input.LambdaConfig = expandLambdaDataSourceConfig(v.([]interface{}))
	}

	if v, ok := d.GetOk("service_role_arn"); ok {
		input.ServiceRoleArn = aws.String(v.(string))
	}

	if v, ok := d.GetOk("relational_database_config"); ok {
		input.RelationalDatabaseConfig = expandRelationalDatabaseDataSourceConfig(v.([]interface{}), region)
	}

	_, err = conn.UpdateDataSourceWithContext(ctx, input)
	if err != nil {
		return sdkdiag.AppendErrorf(diags, "updating Appsync Data Source (%s): %s", d.Id(), err)
	}

	return append(diags, resourceDataSourceRead(ctx, d, meta)...)
}

func resourceDataSourceDelete(ctx context.Context, d *schema.ResourceData, meta interface{}) diag.Diagnostics {
	var diags diag.Diagnostics
	conn := meta.(*conns.AWSClient).AppSyncConn()

	apiID, name, err := DecodeID(d.Id())

	if err != nil {
		return sdkdiag.AppendErrorf(diags, "deleting Appsync Data Source (%s): %s", d.Id(), err)
	}

	input := &appsync.DeleteDataSourceInput{
		ApiId: aws.String(apiID),
		Name:  aws.String(name),
	}

	_, err = conn.DeleteDataSourceWithContext(ctx, input)
	if err != nil {
		if tfawserr.ErrCodeEquals(err, appsync.ErrCodeNotFoundException) {
			return diags
		}
		return sdkdiag.AppendErrorf(diags, "deleting Appsync Data Source (%s): %s", d.Id(), err)
	}

	return diags
}

func DecodeID(id string) (string, string, error) {
	idParts := strings.SplitN(id, "-", 2)
	if len(idParts) != 2 {
		return "", "", fmt.Errorf("expected ID in format ApiID-DataSourceName, received: %s", id)
	}
	return idParts[0], idParts[1], nil
}

func expandDynamoDBDataSourceConfig(l []interface{}, currentRegion string) *appsync.DynamodbDataSourceConfig {
	if len(l) == 0 || l[0] == nil {
		return nil
	}

	configured := l[0].(map[string]interface{})

	result := &appsync.DynamodbDataSourceConfig{
		AwsRegion: aws.String(currentRegion),
		TableName: aws.String(configured["table_name"].(string)),
	}

	if v, ok := configured["region"]; ok && v.(string) != "" {
		result.AwsRegion = aws.String(v.(string))
	}

	if v, ok := configured["use_caller_credentials"]; ok {
		result.UseCallerCredentials = aws.Bool(v.(bool))
	}

	if v, ok := configured["versioned"]; ok {
		result.Versioned = aws.Bool(v.(bool))
	}

	if v, ok := configured["delta_sync_config"].([]interface{}); ok && len(v) > 0 {
		result.DeltaSyncConfig = expandDynamoDBDataSourceDeltaSyncConfig(v)
	}

	return result
}

func expandDynamoDBDataSourceDeltaSyncConfig(l []interface{}) *appsync.DeltaSyncConfig {
	if len(l) == 0 || l[0] == nil {
		return nil
	}

	configured := l[0].(map[string]interface{})

	result := &appsync.DeltaSyncConfig{}

	if v, ok := configured["base_table_ttl"].(int); ok {
		result.BaseTableTTL = aws.Int64(int64(v))
	}

	if v, ok := configured["delta_sync_table_ttl"].(int); ok {
		result.DeltaSyncTableTTL = aws.Int64(int64(v))
	}

	if v, ok := configured["delta_sync_table_name"].(string); ok {
		result.DeltaSyncTableName = aws.String(v)
	}

	return result
}

func flattenDynamoDBDataSourceConfig(config *appsync.DynamodbDataSourceConfig) []map[string]interface{} {
	if config == nil {
		return nil
	}

	result := map[string]interface{}{
		"region":     aws.StringValue(config.AwsRegion),
		"table_name": aws.StringValue(config.TableName),
	}

	if config.UseCallerCredentials != nil {
		result["use_caller_credentials"] = aws.BoolValue(config.UseCallerCredentials)
	}

	if config.Versioned != nil {
		result["versioned"] = aws.BoolValue(config.Versioned)
	}

	if config.DeltaSyncConfig != nil {
		result["delta_sync_config"] = flattenDynamoDBDataSourceDeltaSyncConfig(config.DeltaSyncConfig)
	}

	return []map[string]interface{}{result}
}

func flattenDynamoDBDataSourceDeltaSyncConfig(config *appsync.DeltaSyncConfig) []map[string]interface{} {
	if config == nil {
		return nil
	}

	result := map[string]interface{}{}

	if config.DeltaSyncTableName != nil {
		result["delta_sync_table_name"] = aws.StringValue(config.DeltaSyncTableName)
	}

	if config.BaseTableTTL != nil {
		result["base_table_ttl"] = aws.Int64Value(config.BaseTableTTL)
	}

	if config.DeltaSyncTableTTL != nil {
		result["delta_sync_table_ttl"] = aws.Int64Value(config.DeltaSyncTableTTL)
	}

	return []map[string]interface{}{result}
}

func expandElasticsearchDataSourceConfig(l []interface{}, currentRegion string) *appsync.ElasticsearchDataSourceConfig {
	if len(l) == 0 || l[0] == nil {
		return nil
	}

	configured := l[0].(map[string]interface{})

	result := &appsync.ElasticsearchDataSourceConfig{
		AwsRegion: aws.String(currentRegion),
		Endpoint:  aws.String(configured["endpoint"].(string)),
	}

	if v, ok := configured["region"]; ok && v.(string) != "" {
		result.AwsRegion = aws.String(v.(string))
	}

	return result
}

func expandOpenSearchServiceDataSourceConfig(l []interface{}, currentRegion string) *appsync.OpenSearchServiceDataSourceConfig {
	if len(l) == 0 || l[0] == nil {
		return nil
	}

	configured := l[0].(map[string]interface{})

	result := &appsync.OpenSearchServiceDataSourceConfig{
		AwsRegion: aws.String(currentRegion),
		Endpoint:  aws.String(configured["endpoint"].(string)),
	}

	if v, ok := configured["region"]; ok && v.(string) != "" {
		result.AwsRegion = aws.String(v.(string))
	}

	return result
}

func flattenElasticsearchDataSourceConfig(config *appsync.ElasticsearchDataSourceConfig) []map[string]interface{} {
	if config == nil {
		return nil
	}

	result := map[string]interface{}{
		"endpoint": aws.StringValue(config.Endpoint),
		"region":   aws.StringValue(config.AwsRegion),
	}

	return []map[string]interface{}{result}
}

func flattenOpenSearchServiceDataSourceConfig(config *appsync.OpenSearchServiceDataSourceConfig) []map[string]interface{} {
	if config == nil {
		return nil
	}

	result := map[string]interface{}{
		"endpoint": aws.StringValue(config.Endpoint),
		"region":   aws.StringValue(config.AwsRegion),
	}

	return []map[string]interface{}{result}
}

func expandHTTPDataSourceConfig(l []interface{}) *appsync.HttpDataSourceConfig {
	if len(l) == 0 || l[0] == nil {
		return nil
	}

	configured := l[0].(map[string]interface{})

	result := &appsync.HttpDataSourceConfig{
		Endpoint: aws.String(configured["endpoint"].(string)),
	}

	if v, ok := configured["authorization_config"].([]interface{}); ok && len(v) > 0 {
		result.AuthorizationConfig = expandHTTPDataSourceAuthorizationConfig(v)
	}

	return result
}

func flattenHTTPDataSourceConfig(config *appsync.HttpDataSourceConfig) []map[string]interface{} {
	if config == nil {
		return nil
	}

	result := map[string]interface{}{
		"endpoint": aws.StringValue(config.Endpoint),
	}

	if config.AuthorizationConfig != nil {
		result["authorization_config"] = flattenHTTPDataSourceAuthorizationConfig(config.AuthorizationConfig)
	}

	return []map[string]interface{}{result}
}

func expandHTTPDataSourceAuthorizationConfig(l []interface{}) *appsync.AuthorizationConfig {
	if len(l) == 0 || l[0] == nil {
		return nil
	}

	configured := l[0].(map[string]interface{})

	result := &appsync.AuthorizationConfig{
		AuthorizationType: aws.String(configured["authorization_type"].(string)),
	}

	if v, ok := configured["aws_iam_config"].([]interface{}); ok && len(v) > 0 {
		result.AwsIamConfig = expandHTTPDataSourceIAMConfig(v)
	}

	return result
}

func flattenHTTPDataSourceAuthorizationConfig(config *appsync.AuthorizationConfig) []map[string]interface{} {
	if config == nil {
		return nil
	}

	result := map[string]interface{}{
		"authorization_type": aws.StringValue(config.AuthorizationType),
	}

	if config.AwsIamConfig != nil {
		result["aws_iam_config"] = flattenHTTPDataSourceIAMConfig(config.AwsIamConfig)
	}

	return []map[string]interface{}{result}
}

func expandHTTPDataSourceIAMConfig(l []interface{}) *appsync.AwsIamConfig {
	if len(l) == 0 || l[0] == nil {
		return nil
	}

	configured := l[0].(map[string]interface{})

	result := &appsync.AwsIamConfig{}

	if v, ok := configured["signing_region"].(string); ok && v != "" {
		result.SigningRegion = aws.String(v)
	}

	if v, ok := configured["signing_service_name"].(string); ok && v != "" {
		result.SigningServiceName = aws.String(v)
	}

	return result
}

func flattenHTTPDataSourceIAMConfig(config *appsync.AwsIamConfig) []map[string]interface{} {
	if config == nil {
		return nil
	}

	result := map[string]interface{}{
		"signing_region":       aws.StringValue(config.SigningRegion),
		"signing_service_name": aws.StringValue(config.SigningServiceName),
	}

	return []map[string]interface{}{result}
}

func expandLambdaDataSourceConfig(l []interface{}) *appsync.LambdaDataSourceConfig {
	if len(l) == 0 || l[0] == nil {
		return nil
	}

	configured := l[0].(map[string]interface{})

	result := &appsync.LambdaDataSourceConfig{
		LambdaFunctionArn: aws.String(configured["function_arn"].(string)),
	}

	return result
}

func flattenLambdaDataSourceConfig(config *appsync.LambdaDataSourceConfig) []map[string]interface{} {
	if config == nil {
		return nil
	}

	result := map[string]interface{}{
		"function_arn": aws.StringValue(config.LambdaFunctionArn),
	}

	return []map[string]interface{}{result}
}

func expandRelationalDatabaseDataSourceConfig(l []interface{}, currentRegion string) *appsync.RelationalDatabaseDataSourceConfig {
	if len(l) == 0 || l[0] == nil {
		return nil
	}

	configured := l[0].(map[string]interface{})

	result := &appsync.RelationalDatabaseDataSourceConfig{
		RelationalDatabaseSourceType: aws.String(configured["source_type"].(string)),
		RdsHttpEndpointConfig:        testAccDataSourceConfig_expandRDSHTTPEndpoint(configured["http_endpoint_config"].([]interface{}), currentRegion),
	}

	return result
}

func flattenRelationalDatabaseDataSourceConfig(config *appsync.RelationalDatabaseDataSourceConfig) []map[string]interface{} {
	if config == nil {
		return nil
	}

	result := map[string]interface{}{
		"source_type":          aws.StringValue(config.RelationalDatabaseSourceType),
		"http_endpoint_config": flattenRDSHTTPEndpointConfig(config.RdsHttpEndpointConfig),
	}

	return []map[string]interface{}{result}
}

func expandEventBridgeDataSourceConfig(l []interface{}) *appsync.EventBridgeDataSourceConfig {
	if len(l) == 0 || l[0] == nil {
		return nil
	}

	configured := l[0].(map[string]interface{})

	result := &appsync.EventBridgeDataSourceConfig{
		EventBusArn: aws.String(configured["event_bus_arn"].(string)),
	}

	return result
}

func flattenEventBridgeDataSourceConfig(config *appsync.EventBridgeDataSourceConfig) []map[string]interface{} {
	if config == nil {
		return nil
	}

	result := map[string]interface{}{
		"event_bus_arn": aws.StringValue(config.EventBusArn),
	}

	return []map[string]interface{}{result}
}

func testAccDataSourceConfig_expandRDSHTTPEndpoint(l []interface{}, currentRegion string) *appsync.RdsHttpEndpointConfig {
	if len(l) == 0 || l[0] == nil {
		return nil
	}

	configured := l[0].(map[string]interface{})

	result := &appsync.RdsHttpEndpointConfig{
		AwsRegion: aws.String(currentRegion),
	}

	if v, ok := configured["region"]; ok && v.(string) != "" {
		result.AwsRegion = aws.String(v.(string))
	}

	if v, ok := configured["aws_secret_store_arn"]; ok && v.(string) != "" {
		result.AwsSecretStoreArn = aws.String(v.(string))
	}

	if v, ok := configured["database_name"]; ok && v.(string) != "" {
		result.DatabaseName = aws.String(v.(string))
	}

	if v, ok := configured["db_cluster_identifier"]; ok && v.(string) != "" {
		result.DbClusterIdentifier = aws.String(v.(string))
	}

	if v, ok := configured["schema"]; ok && v.(string) != "" {
		result.Schema = aws.String(v.(string))
	}

	return result
}

func flattenRDSHTTPEndpointConfig(config *appsync.RdsHttpEndpointConfig) []map[string]interface{} {
	if config == nil {
		return nil
	}

	result := map[string]interface{}{}

	if config.AwsRegion != nil {
		result["region"] = aws.StringValue(config.AwsRegion)
	}

	if config.AwsSecretStoreArn != nil {
		result["aws_secret_store_arn"] = aws.StringValue(config.AwsSecretStoreArn)
	}

	if config.DatabaseName != nil {
		result["database_name"] = aws.StringValue(config.DatabaseName)
	}

	if config.DbClusterIdentifier != nil {
		result["db_cluster_identifier"] = aws.StringValue(config.DbClusterIdentifier)
	}

	if config.Schema != nil {
		result["schema"] = aws.StringValue(config.Schema)
	}

	return []map[string]interface{}{result}
}<|MERGE_RESOLUTION|>--- conflicted
+++ resolved
@@ -296,32 +296,32 @@
 		input.ElasticsearchConfig = expandElasticsearchDataSourceConfig(v.([]interface{}), region)
 	}
 
-<<<<<<< HEAD
+	if v, ok := d.GetOk("event_bridge_config"); ok {
+		input.EventBridgeConfig = expandEventBridgeDataSourceConfig(v.([]interface{}))
+	}
+
+	if v, ok := d.GetOk("http_config"); ok {
+		input.HttpConfig = expandHTTPDataSourceConfig(v.([]interface{}))
+	}
+
+	if v, ok := d.GetOk("lambda_config"); ok {
+		input.LambdaConfig = expandLambdaDataSourceConfig(v.([]interface{}))
+	}
+
 	if v, ok := d.GetOk("opensearchservice_config"); ok {
 		input.OpenSearchServiceConfig = expandOpenSearchServiceDataSourceConfig(v.([]interface{}), region)
-=======
-	if v, ok := d.GetOk("event_bridge_config"); ok {
-		input.EventBridgeConfig = expandEventBridgeDataSourceConfig(v.([]interface{}))
->>>>>>> 1e467816
-	}
-
-	if v, ok := d.GetOk("http_config"); ok {
-		input.HttpConfig = expandHTTPDataSourceConfig(v.([]interface{}))
-	}
-
-	if v, ok := d.GetOk("lambda_config"); ok {
-		input.LambdaConfig = expandLambdaDataSourceConfig(v.([]interface{}))
+	}
+
+	if v, ok := d.GetOk("relational_database_config"); ok {
+		input.RelationalDatabaseConfig = expandRelationalDatabaseDataSourceConfig(v.([]interface{}), region)
 	}
 
 	if v, ok := d.GetOk("service_role_arn"); ok {
 		input.ServiceRoleArn = aws.String(v.(string))
 	}
 
-	if v, ok := d.GetOk("relational_database_config"); ok {
-		input.RelationalDatabaseConfig = expandRelationalDatabaseDataSourceConfig(v.([]interface{}), region)
-	}
-
 	_, err := conn.CreateDataSourceWithContext(ctx, input)
+
 	if err != nil {
 		return sdkdiag.AppendErrorf(diags, "creating Appsync Datasource: %s", err)
 	}
