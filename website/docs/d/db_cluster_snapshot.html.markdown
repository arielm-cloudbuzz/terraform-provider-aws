---
subcategory: "RDS (Relational Database)"
layout: "aws"
page_title: "AWS: aws_db_cluster_snapshot"
description: |-
  Get information on a DB Cluster Snapshot.
---

# Data Source: aws_db_cluster_snapshot

Use this data source to get information about a DB Cluster Snapshot for use when provisioning DB clusters.

~> **NOTE:** This data source does not apply to snapshots created on DB Instances.
See the [`aws_db_snapshot` data source](/docs/providers/aws/d/db_snapshot.html) for DB Instance snapshots.

## Example Usage

```terraform
data "aws_db_cluster_snapshot" "development_final_snapshot" {
  db_cluster_identifier = "development_cluster"
  most_recent           = true
}

# Use the last snapshot of the dev database before it was destroyed to create
# a new dev database.
resource "aws_rds_cluster" "aurora" {
  cluster_identifier   = "development_cluster"
  snapshot_identifier  = data.aws_db_cluster_snapshot.development_final_snapshot.id
  db_subnet_group_name = "my_db_subnet_group"

  lifecycle {
    ignore_changes = [snapshot_identifier]
  }
}

resource "aws_rds_cluster_instance" "aurora" {
  cluster_identifier   = aws_rds_cluster.aurora.id
  instance_class       = "db.t2.small"
  db_subnet_group_name = "my_db_subnet_group"
}
```

## Argument Reference

This data source supports the following arguments:

* `most_recent` - (Optional) If more than one result is returned, use the most recent Snapshot.

* `db_cluster_identifier` - (Optional) Returns the list of snapshots created by the specific db_cluster

* `db_cluster_snapshot_identifier` - (Optional) Returns information on a specific snapshot_id.

* `snapshot_type` - (Optional) Type of snapshots to be returned. If you don't specify a SnapshotType
value, then both automated and manual DB cluster snapshots are returned. Shared and public DB Cluster Snapshots are not
included in the returned results by default. Possible values are, `automated`, `manual`, `shared`, `public` and `awsbackup`.

* `include_shared` - (Optional) Set this value to true to include shared manual DB Cluster Snapshots from other
AWS accounts that this AWS account has been given permission to copy or restore, otherwise set this value to false.
The default is `false`.

* `include_public` - (Optional) Set this value to true to include manual DB Cluster Snapshots that are public and can be
copied or restored by any AWS account, otherwise set this value to false. The default is `false`.

<<<<<<< HEAD
* `tags` - (Optional) Mapping of tags, each pair of which must exactly match
  a pair on the desired DB cluster snapshot.

## Attributes Reference
=======
## Attribute Reference
>>>>>>> e518a463

This data source exports the following attributes in addition to the arguments above:

* `allocated_storage` - Allocated storage size in gigabytes (GB).
* `availability_zones` - List of EC2 Availability Zones that instances in the DB cluster snapshot can be restored in.
* `db_cluster_identifier` - Specifies the DB cluster identifier of the DB cluster that this DB cluster snapshot was created from.
* `db_cluster_snapshot_arn` - The ARN for the DB Cluster Snapshot.
* `engine_version` - Version of the database engine for this DB cluster snapshot.
* `engine` - Name of the database engine.
* `id` - Snapshot ID.
* `kms_key_id` - If storage_encrypted is true, the AWS KMS key identifier for the encrypted DB cluster snapshot.
* `license_model` - License model information for the restored DB cluster.
* `port` - Port that the DB cluster was listening on at the time of the snapshot.
* `snapshot_create_time` - Time when the snapshot was taken, in Universal Coordinated Time (UTC).
* `source_db_cluster_snapshot_identifier` - DB Cluster Snapshot ARN that the DB Cluster Snapshot was copied from. It only has value in case of cross customer or cross region copy.
* `status` - Status of this DB Cluster Snapshot.
* `storage_encrypted` - Whether the DB cluster snapshot is encrypted.
* `vpc_id` - VPC ID associated with the DB cluster snapshot.
* `tags` - Map of tags for the resource.<|MERGE_RESOLUTION|>--- conflicted
+++ resolved
@@ -45,30 +45,20 @@
 This data source supports the following arguments:
 
 * `most_recent` - (Optional) If more than one result is returned, use the most recent Snapshot.
-
 * `db_cluster_identifier` - (Optional) Returns the list of snapshots created by the specific db_cluster
-
 * `db_cluster_snapshot_identifier` - (Optional) Returns information on a specific snapshot_id.
-
 * `snapshot_type` - (Optional) Type of snapshots to be returned. If you don't specify a SnapshotType
 value, then both automated and manual DB cluster snapshots are returned. Shared and public DB Cluster Snapshots are not
 included in the returned results by default. Possible values are, `automated`, `manual`, `shared`, `public` and `awsbackup`.
-
 * `include_shared` - (Optional) Set this value to true to include shared manual DB Cluster Snapshots from other
 AWS accounts that this AWS account has been given permission to copy or restore, otherwise set this value to false.
 The default is `false`.
-
 * `include_public` - (Optional) Set this value to true to include manual DB Cluster Snapshots that are public and can be
 copied or restored by any AWS account, otherwise set this value to false. The default is `false`.
-
-<<<<<<< HEAD
 * `tags` - (Optional) Mapping of tags, each pair of which must exactly match
   a pair on the desired DB cluster snapshot.
 
-## Attributes Reference
-=======
 ## Attribute Reference
->>>>>>> e518a463
 
 This data source exports the following attributes in addition to the arguments above:
 
